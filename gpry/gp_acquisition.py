--- conflicted
+++ resolved
@@ -16,12 +16,6 @@
 from sklearn.base import is_regressor
 
 from gpry.acquisition_functions import is_acquisition_function
-<<<<<<< HEAD
-from gpry.proposal import PartialProposer, CentroidsProposer
-from gpry.mpi import mpi_comm, mpi_rank, is_main_process, \
-    split_number_for_parallel_processes, multi_gather_array
-from gpry.tools import check_random_state, NumpyErrorHandling
-=======
 import gpry.acquisition_functions as gpryacqfuncs
 from gpry.proposal import PartialProposer, CentroidsProposer, Proposer, UniformProposer
 from gpry.mpi import mpi_comm, mpi_rank, is_main_process, multiple_processes, \
@@ -98,7 +92,6 @@
                 "acq_func should be an AcquisitionFunction or a str or dict "
                 f"specification. Got {acq_func}"
             )
->>>>>>> 3856274b
 
     def __call__(self, X, gpr, eval_gradient=False):
         """Returns the value of the acquision function at ``X`` given a ``gpr``."""
@@ -796,461 +789,9 @@
             return X, y, None
         return None, None, None
 
-<<<<<<< HEAD
-class Griffins(GPAcquisition):
-    """
-    Run Gaussian Process acquisition with Griffins.
-
-    Uses krigging believer while it samples the acquisition function using nested
-    sampling (with PolyChord).
-
-    Parameters
-    ----------
-    bounds : array
-        Bounds in which to optimize the acquisition function,
-        assumed to be of shape (d,2) for d dimensional prior
-
-    acq_func : GPry Acquisition Function, optional (default: "LogExp")
-        Acquisition function to maximize/minimize. If none is given the
-        `LogExp` acquisition function will be used
-
-    random_state : int or numpy.RandomState, optional
-        The generator used to initialize the centers. If an integer is
-        given, it fixes the seed. Defaults to the global numpy random
-        number generator.
-
-    zeta_scaling : float, optional (default: 1.1)
-        The scaling of the acquisition function's zeta parameter with dimensionality
-        (Only if "LogExp" is passed as acquisition_function)
-
-    zeta: float, optional (default: None, uses zeta_scaling)
-        Specifies the value of the zeta parameter directly.
-
-    nlive_per_training: int
-        live points per sample in the current training set.
-        Not recommended to decrease it.
-
-    nlive_per_dim_min: int
-        live points min cap (times dimension).
-
-    num_repeats_per_dim: int
-        length of slice-chains times dimension.
-
-    precision_criterion_target: float
-        Cap on precision criterion of PolyChord.
-
-    nprior_per_nlive: int
-        Number of initial samples times dimension.
-
-    preprocessing_X : X-preprocessor, Pipeline_X, optional (default: None)
-        Single preprocessor or pipeline of preprocessors for X. Preprocessing
-        makes sense if the scales along the different dimensions are vastly
-        different which means that the optimizer struggles to find the maximum
-        of the acquisition function. If None is passed the data is not
-        preprocessed.
-
-    verbose : 1, 2, 3, optional (default: 1)
-        Level of verbosity. 3 prints Infos, Warnings and Errors, 2
-        Warnings and Errors, and 1 only Errors. Should be set to 2 or 3 if
-        problems arise.
-
-    Attributes
-    ----------
-    gpr_ : GaussianProcessRegressor
-            The GP Regressor which is currently used for optimization.
-
-    """
-
-    def __init__(self, bounds,
-                 acq_func="LogExp",
-                 preprocessing_X=None,
-                 random_state=None,
-                 zeta_scaling=0.85,
-                 zeta=None,
-                 nlive_per_training=3,
-                 nlive_per_dim_min=40,
-                 num_repeats_per_dim=8,
-                 precision_criterion_target=0.005,
-                 nprior_per_nlive=25,
-                 verbose=1):
-        try:
-            # pylint: disable=import-outside-toplevel
-            from pypolychord.settings import PolyChordSettings
-            from pypolychord.priors import UniformPrior
-        except ImportError as excpt:
-            raise ImportError(
-                "PolyChord needs to be installed to use this acquirer.") from excpt
-        self.bounds = np.array(bounds)
-        self.n_d = np.shape(bounds)[0]
-        self.preprocessing_X = preprocessing_X
-        self.verbose = verbose
-        if is_acquisition_function(acq_func):
-            self.acq_func = acq_func
-        elif acq_func == "LogExp":
-            # If the LogExp acquisition function is chosen it's zeta is set
-            # automatically using the dimensionality of the prior.
-            self.acq_func = LogExp(
-                dimension=self.n_d, zeta=zeta, zeta_scaling=zeta_scaling)
-        elif acq_func == "NonlinearLogExp":
-            # If the LogExp acquisition function is chosen it's zeta is set
-            # automatically using the dimensionality of the prior.
-            self.acq_func = NonlinearLogExp(
-                dimension=self.n_d, zeta=zeta, zeta_scaling=zeta_scaling)
-        else:
-            raise TypeError("acq_func needs to be an Acquisition_Function or "
-                            f"'LogExp' or 'NonlinearLogExp', instead got {acq_func}")
-        # Configure nested sampler
-        self.polychord_settings = PolyChordSettings(nDims=self.n_d, nDerived=0)
-        # Don't write unnecessary files: take lots of space and waste time
-        self.polychord_settings.read_resume = False
-        self.polychord_settings.write_resume = False
-        self.polychord_settings.write_live = False
-        self.polychord_settings.write_dead = False
-        self.polychord_settings.write_prior = False
-        self.polychord_settings.feedback = verbose
-        # Using rng state as seed for PolyChord
-        if random_state is not None:
-            self.polychord_settings.seed = \
-                random_state.bit_generator.state["state"]["state"] + mpi_rank
-        # Prepare precision parameters
-        self.nlive_per_training = nlive_per_training
-        self.nlive_per_dim_min = nlive_per_dim_min
-        self.num_repeats_per_dim = num_repeats_per_dim
-        self.precision_criterion_target = precision_criterion_target
-        self.nprior_per_nlive = nprior_per_nlive
-        self.prior = UniformPrior(*self.bounds.T)
-        # Pools for storing intermediate results during parallelised acquisition
-        self.pool_X = None
-        self.pool_Y = None
-        self.pool_log_acq = None
-        self.pool_gpr = None
-        self.last_polychord_output = None
-
-    @property
-    def pool_size(self):
-        """Size of the pool of points."""
-        if self.pool_X is not None:
-            return self.pool_X.shape[0] - 1
-        return None
-
-    def update_NS_precision(self, gpr):
-        """
-        Updates NS (PolyChord) precision parameters:
-        - num_repeats: constant for now
-        - nlive: `nlive_per_training` times the size of the training set, capped at
-            `nlive_per_dim_cap` (typically 25) times the dimension.
-        - precision_criterion: takes a line that passes through some
-            (log_max_preccrit, max_logKL) and some (log_min_preccrit, min_logKL)
-            and interpolates for the exponential running mean of the logKL's
-        """
-        self.polychord_settings.nlive = min(
-            self.nlive_per_training * gpr.n,
-            self.nlive_per_dim_min * self.n_d)
-        self.polychord_settings.num_repeats = self.num_repeats_per_dim * self.n_d
-        self.polychord_settings.precision_criterion = self.precision_criterion_target
-        self.polychord_settings.nprior = \
-            int(self.nprior_per_nlive * self.polychord_settings.nlive)
-
-    def log(self, msg, level=None):
-        """
-        Print a message if its verbosity level is equal or lower than the given one (or
-        always if ``level=None``.
-        """
-        if level is None or level <= self.verbose:
-            print(msg)
-
     def multi_add(self, gpr, n_points=1, random_state=None):
         r"""Method to query multiple points where the objective function
         shall be evaluated.
-
-        The strategy which is used to query multiple points is by using
-        the :math:`f(x)\sim \mu(x)` strategy and and not changing the
-        hyperparameters of the model.
-
-        It runs PolyChord on the mean of the GP model, tracking the value
-        of the acquisition function at every evaluation, and keeping a
-        pool of candidates which is re-sorted whenever a new good candidate
-        is found.
-
-        When run in parallel (MPI), returns the same values for all processes.
-
-        Parameters
-        ----------
-        gpr : GaussianProcessRegressor
-            The GP Regressor which is used as surrogate model.
-
-        n_points : int, optional (default=1)
-            Number of points returned by the optimize method
-            If the value is 1, a single point to evaluate is returned.
-
-            Otherwise a list of points to evaluate is returned of size
-            n_points. This is useful if you can evaluate your objective
-            in parallel, and thus obtain more objective function evaluations
-            per unit of time.
-
-        random_state : int or numpy.RandomState, optional
-            The generator used to initialize the centers. If an integer is
-            given, it fixes the seed. Defaults to the global numpy random
-            number generator.
-
-        Returns
-        -------
-        X : numpy.ndarray, shape = (X_dim, n_points)
-            The X values of the found optima
-        y_lies : numpy.ndarray, shape = (n_points,)
-            The predicted values of the GP at the proposed sampling locations
-        fval : numpy.ndarray, shape = (n_points,)
-            The values of the acquisition function at X_opt
-        """
-        # Reset pool of points to be computed
-        # The size of the pool should be AT least the amount of points to be acquired.
-        # If running several processes in paraller, it can be reduced down to the number
-        #   of points to be evaluated per process, but with less guarantee to find an
-        #   optimal set.
-        self.pool_X = np.zeros((n_points + 1, gpr.d))
-        self.pool_Y = np.zeros((n_points + 1))
-        self.pool_log_acq = np.full((n_points + 1), np.nan)
-        self.pool_gpr = (n_points - 1) * [None]
-        # Update PolyChord precision settings
-        self.update_NS_precision(gpr)
-        # Check if n_points is positive and an integer
-        if not (isinstance(n_points, int) and n_points > 0):
-            raise ValueError(f"n_points should be int > 0, got {n_points}")
-
-        # Initialise "likelihood" -- returns GPR value and deals with pooling/ranking
-        def logp(X):
-            """
-            Returns the predicted value at a given point (-inf if prior=0).
-            """
-            X = np.atleast_2d(X)
-            logp_pred, sigma_pred = gpr.predict(X, return_std=True, do_check_array=False)
-            self.add_to_pool(X, logp_pred[0], sigma_pred[0], gpr=gpr)
-            return logp_pred[0], []
-
-        from pypolychord import run_polychord  # pylint: disable=import-outside-toplevel
-        with NumpyErrorHandling(all="ignore") as _:
-            self.last_polychord_output = run_polychord(
-                logp,
-                nDims=self.n_d, nDerived=0,
-                settings=self.polychord_settings,
-                prior=self.prior)
-        return self.get_optimal_locations(n_points)
-
-    def get_optimal_locations(self, n_points):
-        """
-        Merges the pools of parallel processes to find ``n_points`` optimal locations.
-
-        Returns all these locations for all processes.
-        """
-        # Gather all pools
-        pool_X = mpi_comm.gather(self.pool_X, root=0)
-        pool_Y = mpi_comm.gather(self.pool_Y, root=0)
-        pool_log_acq = mpi_comm.gather(self.pool_log_acq, root=0)
-        if is_main_process:
-            # Mind the nan's:
-            # PolyChord only evaluates once in rank=0 if >1 MPI processes
-            pool_log_acq = np.concatenate(pool_log_acq)
-            i_notnan = np.invert(np.isnan(pool_log_acq))
-            pool_log_acq = pool_log_acq[i_notnan]
-            pool_X = np.concatenate(pool_X)[i_notnan]
-            pool_Y = np.concatenate(pool_Y)[i_notnan]
-            # Since the order in which the points are added has some
-            # influence on the final selection, do a naive sorting first
-            i_sort = np.argsort(pool_log_acq)[::-1]
-            pool_log_acq = pool_log_acq[i_sort]
-            pool_X = pool_X[i_sort]
-            pool_Y = pool_Y[i_sort]
-            # Now sort up to pool_size = n_points
-            # (First add the points from other ranks fro the pool of the main process)
-            for i in range(len(pool_log_acq)):
-                if pool_X[i] in self.pool_X:
-                    continue
-                # This sorts the pool at every step
-                self.add_to_pool(pool_X[i], pool_Y[i])
-        return mpi_comm.bcast(
-            (pool_X[:n_points], pool_Y[:n_points], pool_log_acq[:n_points])
-            if is_main_process else (None, None, None))
-
-    def add_to_pool(self, X, logp_pred, sigma_pred=None, gpr=None):
-        """
-        Tries to add one point to the pool:
-        1. Computes its log-acquisition function value
-           (If the pools is not full, just adds it and sorts)
-        2. Finds its position in the list
-        3. Adds it to the list in the correct position and re-sorts
-        """
-        # 1. Compute log-acquisition and go on only if finite
-        if sigma_pred is None:
-            raise NotImplementedError("Trivial, did not have time.")
-        log_acq = self.acq_func.f(logp_pred, sigma_pred, self.acq_func.zeta)
-        if not np.isfinite(log_acq):
-            self.log(
-                level=4, msg="[pool-add] Got -inf log-acquisition: ignoring point.")
-            return
-        if self.verbose >= 4:
-            self.log(f"[pool-add] Checking point {X} with logp_pred = "
-                     f"{logp_pred} +/- {sigma_pred}, log acq = {log_acq}",
-                     )
-        # (If the pool is not yet full (beginning of sampling), just add the point)
-        # Trick for fast nan check (since `np.nan in [array]` does not work)
-        pool_not_full = np.isnan(np.dot(self.pool_log_acq, self.pool_log_acq))
-        if pool_not_full:
-            self.log(level=4, msg="[pool-add] Still filling the pool")
-            i_nan = list(np.argwhere(np.isnan(self.pool_log_acq)).T[0])
-            self.pool_X[i_nan[0]] = X
-            self.pool_Y[i_nan[0]] = logp_pred
-            self.pool_log_acq[i_nan[0]] = log_acq
-            # First time the pool gets full: sort it!
-            if len(i_nan) == 1:
-                self.log(
-                    level=4,
-                    msg="[pool-add] The pool is full for the first time! (but unsorted)",
-                )
-                self.log_pool(level=4)
-                self.sort_pool(gpr)
-                self.log(level=4, msg="[pool-add] The first pool, sorted:")
-                self.log_pool(level=4)
-            return
-        # 2. Find its position in the list, conditioned to those on top
-        # Shortcut: start from the bottom, ignore last element (just a placeholder)
-        i_new_last = self.pool_size
-        while True:
-            try:
-                i_new = (self.pool_size -
-                         next(i for i in range(self.pool_size)
-                              if self.pool_log_acq[-(i + 2)] >= log_acq))
-            except StopIteration:
-                i_new = 0
-            self.log(level=4, msg=f"[pool-add] Position: {i_new + 1}")
-            if i_new in [0, i_new_last, self.pool_size]:
-                break
-            sigma_pred = self.pool_gpr[i_new - 1].predict(
-                X, return_std=True, do_check_array=False)[1][0]
-            log_acq_last = log_acq.copy()
-            log_acq = self.acq_func.f(logp_pred, sigma_pred, self.acq_func.zeta)
-            # New log-acquisition should not be higher than the old one, since the new one
-            # corresponds to a model with more training points (though fake ones).
-            # This may happen anyway bc numerical errors, e.g. when the correlation
-            # length is really huge. Also, when alpha or the noise level for two cached
-            # models are different. We can just ignore it.
-            # (Sometimes, it's just ~1e6 relative differences, which is not worrying)
-            if log_acq > log_acq_last:
-                log_acq = log_acq_last.copy()
-            self.log(
-                level=4, msg="[pool-add] --> updated log-acquisition: %e" % log_acq)
-            i_new_last = i_new
-        self.log(level=4, msg="[pool-add] Final position: %d (of %d + 1)" %
-                 (i_new + 1, self.pool_size))
-        # The final position is just a place-holder: don't save it if it falls there.
-        if i_new >= self.pool_size:
-            self.log(level=4, msg="[pool-add] Discarded!")
-            return
-        if self.verbose >= 4:
-            self.log(level=4, msg="[pool-add] Adding point: %r logp: %e ; log_acq: %e" %
-                     (X, logp_pred, log_acq))
-        # Insert the new one in its place, and push the rest one place down
-        for pool, value in [(self.pool_X, X), (self.pool_Y, logp_pred)]:
-            pool[i_new + 1:] = pool[i_new:-1]
-            pool[i_new] = value
-        # (Next line is useless, just there for debugging)
-        self.pool_log_acq[i_new + 1:] = self.pool_log_acq[i_new: -1]
-        self.pool_log_acq[i_new] = log_acq
-        # 3. For the sub-list below the new element: update log-acquisitions and sort
-        if i_new < self.pool_size - 1:
-            if self.verbose >= 4:
-                self.log(
-                    level=4,
-                    msg=("[pool-add] Caching newly added model, with log-acquisition: "
-                         "{log_acq}")
-                )
-            if self.pool_log_acq[i_new] > -np.inf:
-                self.cache_model(i_new, gpr)
-            sigmas_pred = self.pool_gpr[i_new].predict(
-                self.pool_X[i_new + 1:], return_std=True)[1]
-            self.pool_log_acq[i_new + 1:] = np.array(
-                [self.acq_func.f(mu, s, self.acq_func.zeta)
-                 for mu, s in zip(self.pool_Y[i_new + 1:], sigmas_pred)])
-        self.sort_pool(gpr, i_start=i_new + 1)
-        self.log(level=4, msg="[pool-add] The new pool, sorted:")
-        self.log_pool(level=4)
-        return
-
-    def sort_pool(self, gpr, i_start=0):
-        """
-        Sorts in descending order of info gain, where the log_acq of
-        the i-th element is conditioned on the GRF model that includes
-        the points with j<i with their predicted (mean) logposterior.
-
-        If `i_start`!=0 is given, assumes the <i elements in the list
-        are already sorted following this criterion, and in particular
-        that all info gains take into account the first `i_start` points.
-        """
-        self.log(
-            level=4,
-            msg=f"[pool-sort] Sorting the pool starting at position {i_start + 1}",
-        )
-        for i_this in range(i_start, self.pool_size):
-            # find next best point, and move it to next slot
-            i_new = i_this + np.argmax(self.pool_log_acq[i_this:])
-            self.log(
-                level=4,
-                msg=f"[pool-sort] Swapping positions {i_this + 1} and {i_new + 1}",
-            )
-            self.pool_X[[i_this, i_new]] = self.pool_X[[i_new, i_this]]
-            self.pool_Y[[i_this, i_new]] = self.pool_Y[[i_new, i_this]]
-            self.pool_log_acq[i_this] = self.pool_log_acq[i_new]
-            # If the max found was -inf, then fill all -inf with nans and stop sorting
-            # (nan means that that point in the pool is empty)
-            if self.pool_log_acq[i_this] == -np.inf and i_this < self.pool_size - 1:
-                i_inf_pool = list(np.argwhere(
-                    np.isinf(self.pool_log_acq)).T[0])
-                self.pool_log_acq[i_inf_pool] = np.nan
-                break
-            # Update model and recompute info gains below it
-            if i_this < self.pool_size - 1:
-                if self.verbose >= 4:
-                    self.log(
-                        level=4,
-                        msg=("[pool-sort] Caching model with info gain: "
-                             f"{self.pool_log_acq[i_this]}"),
-                    )
-                if self.pool_log_acq[i_this] > -np.inf:
-                    self.cache_model(i_this, gpr)
-                sigmas_pred = self.pool_gpr[i_this].predict(
-                    self.pool_X[i_this + 1:], return_std=True, do_check_array=False)[1]
-                self.pool_log_acq[i_this + 1:] = np.array([
-                    self.acq_func.f(mu, s, self.acq_func.zeta)
-                    for mu, s in zip(self.pool_Y[i_this + 1:], sigmas_pred)])
-
-    def cache_model(self, i, gpr):
-        """
-        Cache the GP model that contains the training set
-        plus the pool points up to position ``i``, with predicted dummy logp.
-        """
-        self.pool_gpr[i] = deepcopy(gpr)
-        # NB: old code contains a loop to increasingly add noise during this "fit"
-        #     if needed (doesn't matter too much in an augmented model)
-        self.pool_gpr[i].append_to_data(
-            self.pool_X[:i + 1], self.pool_Y[:i + 1], fit=False)
-
-    def log_pool(self, level=4):
-        """Prints the current pools."""
-        if self.verbose < level:
-            return
-        for i in range(len(self.pool_X) - 1):
-            self.log(level=level, msg=(
-                "%d : %r ; logp = %g ; loginfo = %g" %
-                (i + 1, self.pool_X[i], self.pool_Y[i], self.pool_log_acq[i])))
-
-
-# DEPRECATED ON 2022-08-01
-class GP_Acquisition(GPAcquisition):
-    """Wrapper for GPAcquisition compatible with old name. Raises a warning but works."""
-=======
-    def multi_add(self, gpr, n_points=1, random_state=None):
-        r"""Method to query multiple points where the objective function
-        shall be evaluated.
->>>>>>> 3856274b
 
         The strategy which is used to query multiple points is by using
         the :math:`f(x)\sim \mu(x)` strategy and and not changing the

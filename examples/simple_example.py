"""
Example code for a simple GP Characterization of a likelihood.
"""

# Building the likelihood
from scipy.stats import multivariate_normal
import numpy as np

<<<<<<< HEAD
# Several things to plot stuff
import matplotlib.pyplot as plt
from matplotlib.colors import LogNorm

# GPry things needed for building the model
from gpry.acquisition_functions import Log_exp
from gpry.gpr import GaussianProcessRegressor
from gpry.kernels import RBF, ConstantKernel as C
from gpry.preprocessing import Normalize_y, Normalize_bounds
from gpry.convergence import KL_from_draw, KL_from_MC_training, KL_from_draw_approx, \
    ConvergenceCheckError
from gpry.gp_acquisition import GP_Acquisition

# Cobaya things needed for building the model
from cobaya.run import run
from cobaya.model import get_model
from getdist.mcsamples import MCSamplesFromCobaya
import getdist.plots as gdplt

from numpy.linalg import det
from numpy import trace as tr

import warnings

=======
>>>>>>> e5e842e3
rv = multivariate_normal([3, 2], [[0.5, 0.4], [0.4, 1.5]])


def lkl(x, y):
    return np.log(rv.pdf(np.array([x, y]).T))

#############################################################
# Plotting the likelihood

import matplotlib.pyplot as plt
from matplotlib.colors import LogNorm
import os

a = np.linspace(-10., 10., 200)
b = np.linspace(-10., 10., 200)
A, B = np.meshgrid(a, b)

x = np.stack((A, B), axis=-1)
xdim = x.shape
x = x.reshape(-1, 2)
Y = -1 * lkl(x[:, 0], x[:, 1])
Y = Y.reshape(xdim[:-1])

# Plot ground truth
fig = plt.figure()
im = plt.pcolor(A, B, Y, norm=LogNorm())
plt.xlabel(r"$x$")
plt.ylabel(r"$y$")
fig.subplots_adjust(right=0.8)
cbar_ax = fig.add_axes([0.85, 0.1, 0.05, 0.8])
cbar = fig.colorbar(im, cax=cbar_ax, orientation='vertical')
if not "images" in os.listdir("."):
    os.makedirs("images")
plt.savefig("images/Ground_truth.png", dpi=300)
plt.close()

#############################################################
<<<<<<< HEAD
# Training part
bnds = model.prior.bounds(confidence_for_unbounded=0.99995)

kernel = C(1.0, (1e-3, 1e5)) * RBF([1.0]*2, np.array([[1e-3, 1e5]]*2))
gp = GaussianProcessRegressor(kernel=kernel,
                              preprocessing_X=Normalize_bounds(bnds),
                              preprocessing_y=Normalize_y(),
                              n_restarts_optimizer=20,
                              account_for_inf=None,  # disable SVM for tests
                              noise_level=0.01)
af = Log_exp(zeta=1.)

acquire = GP_Acquisition(bnds,
                         acq_func=af,
                         n_restarts_optimizer=20)

init_X = model.prior.sample(3)
init_y = f(init_X[:, 0], init_X[:, 1])

gp.append_to_data(init_X, init_y, fit=True)

convergence_criterion_1 = KL_from_MC_training(model.prior,
                                              {"limit": 1e-2, "n_draws": 500})
# TODO: check scaling with dimensionality of n_draws, and if it's propto d^2
convergence_criterion_2 = KL_from_draw_approx(model.prior, {"n_draws": 50000})
convergence_criterion_3 = KL_from_draw(model.prior, {"n_draws": 50000})


n_points = 2 # Number of acquired points per step
y_s = init_y
true_kl = []


n_iterations = 20
for i in range(n_iterations):
    print(f"+++ Iteration {i} (of {n_iterations}) +++++++++")
    old_gp = deepcopy(gp)
    new_X, y_lies, acq_vals = acquire.multi_optimization(gp, n_points=n_points)
    if len(new_X) != 0:
        new_y = np.atleast_1d(f(new_X[:, 0], new_X[:, 1]))
        y_s = np.append(y_s, new_y)
        gp.append_to_data(new_X, new_y, fit=True)
        try:
            # not passing old_gp as arg of criterion, or it will eval again mean and cov!
            ccv1 = convergence_criterion_1.criterion_value(gp) #, old_gp)
        except ConvergenceCheckError as excpt:
            ccv1 = np.nan
            print(excpt)
        print("MCMC:         ", ccv1)
        print("Prior approx: ", convergence_criterion_2.criterion_value(gp, old_gp))
        print("Prior full:   ", convergence_criterion_3.criterion_value(gp, old_gp))
        # Take cov and mean from the prior sampled KL divergence
        cov_old = convergence_criterion_2.cov
        mean_old = convergence_criterion_2.mean
        # mean_new and cov_new are just taken from the definition of the
        # posterior distribution above
        mean_new = np.array([3, 2])
        cov_new = np.array([[0.5, 0.4], [0.4, 1.5]])
        # Have to check whether the mean and cov could actually be calculated
        if mean_old is not None and cov_old is not None:
            cov_old_inv = np.linalg.inv(cov_old)
            kl = 0.5 * (np.log(det(cov_old)) - np.log(det(cov_new))
                        - convergence_criterion_2.prior.d() + tr(cov_old_inv @ cov_new)
                        + (mean_old - mean_new).T @ cov_old_inv
                        @ (mean_old - mean_new))
        else:
            kl = np.nan
        true_kl.append(kl)
        print("True:         ", kl)
        print("")
    else:
        warnings.warn("No points were added to the GP because the proposed"
                      " points have already been evaluated.")

    # This should stop the algorithm but since the KL divergence doesn't work
    # I turned it off.
    """
    if convergence_criterion.is_converged(gp, old_gp):
        break
    """

# Plot the performance of the different KL divergences
n_post = convergence_criterion_1.n_posterior_evals
plt.figure()
plt.plot(n_post,
         convergence_criterion_1.values,
         label="MCMC")
plt.plot(n_post,
         convergence_criterion_2.values,
         label="Prior gaussian")
plt.plot(n_post,
         convergence_criterion_3.values,
         label="Prior full",
         zorder=10)
plt.plot(n_post,
         true_kl,
         label="True")
plt.grid()
plt.xlabel("posterior evaluations")
plt.ylabel("KL-divergence")
plt.yscale("log")
plt.legend()
plt.axhline(1e-2, 0, 1, ls="--", alpha=0.7, color="grey")
plt.savefig("images/convergence_criteria.pdf")


# Getting the prediction
x_gp = gp.X_train[:, 0]
y_gp = gp.X_train[:, 1]
y_fit, std_fit = gp.predict(x, return_std=True)
y_fit = -1 * y_fit.reshape(xdim[:-1])
std_fit = std_fit.reshape(xdim[:-1])

# Plot surrogate
fig = plt.figure()
im = plt.pcolor(A, B, y_fit, norm=LogNorm())
plt.scatter(x_gp[:3], y_gp[:3], color="purple")
plt.scatter(x_gp[3:], y_gp[3:], color="black")
plt.xlabel(r"$x$")
plt.ylabel(r"$y$")
plt.xlim((-10, 10))
plt.ylim((-10, 10))
fig.subplots_adjust(right=0.8)
cbar_ax = fig.add_axes([0.85, 0.1, 0.05, 0.8])
cbar = fig.colorbar(im, cax=cbar_ax, orientation='vertical')
plt.savefig("images/Surrogate.png", dpi=300)
plt.close()

#############################################################
# Cobaya Part
=======
>>>>>>> e5e842e3

# Define the model (containing the prior and the likelihood)
from cobaya.model import get_model

info = {"likelihood": {"normal": lkl}}
info["params"] = {
    "x": {"prior": {"min": -10, "max": 10}},
    "y": {"prior": {"min": -10, "max": 10}}
    }

model = get_model(info)

# Run the GP
from gpry.run import run
model, gpr, acquisition, convergence, options = run(model)

# Run the MCMC and extract samples
from gpry.run import mcmc
updated_info, sampler = mcmc(model, gpr, convergence)

# Plotting
from getdist.mcsamples import MCSamplesFromCobaya
import getdist.plots as gdplt
gdsamples_gp = MCSamplesFromCobaya(updated_info, sampler.products()["sample"])
gdplot = gdplt.get_subplot_plotter(width_inch=5)
gdplot.triangle_plot(gdsamples_gp, ["x", "y"], filled=True)
# plt.savefig("images/Surrogate_triangle.png", dpi=300)

#############################################################
# Validation part

# MCMC run on the actual function

from cobaya.run import run as cobaya_run
info = {"likelihood": {"true_lkl": lkl}}
info["params"] = {
    "x": {"prior": {"min": -10, "max": 10}, "ref": 0.5, "proposal": 0.2},
    "y": {"prior": {"min": -10, "max": 10}, "ref": 0.5, "proposal": 0.2}}

info["sampler"] = {"mcmc": {"Rminus1_stop": 0.01, "max_tries": 1000}}

updated_info, sampler = cobaya_run(info)

gdsamples_mcmc = MCSamplesFromCobaya(updated_info,
                                     sampler.products()["sample"])
gdplot = gdplt.get_subplot_plotter(width_inch=5)
gdplot.triangle_plot(gdsamples_mcmc, ["x", "y"], filled=True)
# plt.savefig("images/Ground_truth_triangle.png", dpi=300)

gdplot = gdplt.get_subplot_plotter(width_inch=5)
gdplot.triangle_plot([gdsamples_mcmc, gdsamples_gp], ["x", "y"], filled=True,
                     legend_labels=['MCMC', 'GP'])
# plt.savefig("images/Comparison_triangle.png", dpi=300)<|MERGE_RESOLUTION|>--- conflicted
+++ resolved
@@ -6,33 +6,6 @@
 from scipy.stats import multivariate_normal
 import numpy as np
 
-<<<<<<< HEAD
-# Several things to plot stuff
-import matplotlib.pyplot as plt
-from matplotlib.colors import LogNorm
-
-# GPry things needed for building the model
-from gpry.acquisition_functions import Log_exp
-from gpry.gpr import GaussianProcessRegressor
-from gpry.kernels import RBF, ConstantKernel as C
-from gpry.preprocessing import Normalize_y, Normalize_bounds
-from gpry.convergence import KL_from_draw, KL_from_MC_training, KL_from_draw_approx, \
-    ConvergenceCheckError
-from gpry.gp_acquisition import GP_Acquisition
-
-# Cobaya things needed for building the model
-from cobaya.run import run
-from cobaya.model import get_model
-from getdist.mcsamples import MCSamplesFromCobaya
-import getdist.plots as gdplt
-
-from numpy.linalg import det
-from numpy import trace as tr
-
-import warnings
-
-=======
->>>>>>> e5e842e3
 rv = multivariate_normal([3, 2], [[0.5, 0.4], [0.4, 1.5]])
 
 
@@ -70,139 +43,6 @@
 plt.close()
 
 #############################################################
-<<<<<<< HEAD
-# Training part
-bnds = model.prior.bounds(confidence_for_unbounded=0.99995)
-
-kernel = C(1.0, (1e-3, 1e5)) * RBF([1.0]*2, np.array([[1e-3, 1e5]]*2))
-gp = GaussianProcessRegressor(kernel=kernel,
-                              preprocessing_X=Normalize_bounds(bnds),
-                              preprocessing_y=Normalize_y(),
-                              n_restarts_optimizer=20,
-                              account_for_inf=None,  # disable SVM for tests
-                              noise_level=0.01)
-af = Log_exp(zeta=1.)
-
-acquire = GP_Acquisition(bnds,
-                         acq_func=af,
-                         n_restarts_optimizer=20)
-
-init_X = model.prior.sample(3)
-init_y = f(init_X[:, 0], init_X[:, 1])
-
-gp.append_to_data(init_X, init_y, fit=True)
-
-convergence_criterion_1 = KL_from_MC_training(model.prior,
-                                              {"limit": 1e-2, "n_draws": 500})
-# TODO: check scaling with dimensionality of n_draws, and if it's propto d^2
-convergence_criterion_2 = KL_from_draw_approx(model.prior, {"n_draws": 50000})
-convergence_criterion_3 = KL_from_draw(model.prior, {"n_draws": 50000})
-
-
-n_points = 2 # Number of acquired points per step
-y_s = init_y
-true_kl = []
-
-
-n_iterations = 20
-for i in range(n_iterations):
-    print(f"+++ Iteration {i} (of {n_iterations}) +++++++++")
-    old_gp = deepcopy(gp)
-    new_X, y_lies, acq_vals = acquire.multi_optimization(gp, n_points=n_points)
-    if len(new_X) != 0:
-        new_y = np.atleast_1d(f(new_X[:, 0], new_X[:, 1]))
-        y_s = np.append(y_s, new_y)
-        gp.append_to_data(new_X, new_y, fit=True)
-        try:
-            # not passing old_gp as arg of criterion, or it will eval again mean and cov!
-            ccv1 = convergence_criterion_1.criterion_value(gp) #, old_gp)
-        except ConvergenceCheckError as excpt:
-            ccv1 = np.nan
-            print(excpt)
-        print("MCMC:         ", ccv1)
-        print("Prior approx: ", convergence_criterion_2.criterion_value(gp, old_gp))
-        print("Prior full:   ", convergence_criterion_3.criterion_value(gp, old_gp))
-        # Take cov and mean from the prior sampled KL divergence
-        cov_old = convergence_criterion_2.cov
-        mean_old = convergence_criterion_2.mean
-        # mean_new and cov_new are just taken from the definition of the
-        # posterior distribution above
-        mean_new = np.array([3, 2])
-        cov_new = np.array([[0.5, 0.4], [0.4, 1.5]])
-        # Have to check whether the mean and cov could actually be calculated
-        if mean_old is not None and cov_old is not None:
-            cov_old_inv = np.linalg.inv(cov_old)
-            kl = 0.5 * (np.log(det(cov_old)) - np.log(det(cov_new))
-                        - convergence_criterion_2.prior.d() + tr(cov_old_inv @ cov_new)
-                        + (mean_old - mean_new).T @ cov_old_inv
-                        @ (mean_old - mean_new))
-        else:
-            kl = np.nan
-        true_kl.append(kl)
-        print("True:         ", kl)
-        print("")
-    else:
-        warnings.warn("No points were added to the GP because the proposed"
-                      " points have already been evaluated.")
-
-    # This should stop the algorithm but since the KL divergence doesn't work
-    # I turned it off.
-    """
-    if convergence_criterion.is_converged(gp, old_gp):
-        break
-    """
-
-# Plot the performance of the different KL divergences
-n_post = convergence_criterion_1.n_posterior_evals
-plt.figure()
-plt.plot(n_post,
-         convergence_criterion_1.values,
-         label="MCMC")
-plt.plot(n_post,
-         convergence_criterion_2.values,
-         label="Prior gaussian")
-plt.plot(n_post,
-         convergence_criterion_3.values,
-         label="Prior full",
-         zorder=10)
-plt.plot(n_post,
-         true_kl,
-         label="True")
-plt.grid()
-plt.xlabel("posterior evaluations")
-plt.ylabel("KL-divergence")
-plt.yscale("log")
-plt.legend()
-plt.axhline(1e-2, 0, 1, ls="--", alpha=0.7, color="grey")
-plt.savefig("images/convergence_criteria.pdf")
-
-
-# Getting the prediction
-x_gp = gp.X_train[:, 0]
-y_gp = gp.X_train[:, 1]
-y_fit, std_fit = gp.predict(x, return_std=True)
-y_fit = -1 * y_fit.reshape(xdim[:-1])
-std_fit = std_fit.reshape(xdim[:-1])
-
-# Plot surrogate
-fig = plt.figure()
-im = plt.pcolor(A, B, y_fit, norm=LogNorm())
-plt.scatter(x_gp[:3], y_gp[:3], color="purple")
-plt.scatter(x_gp[3:], y_gp[3:], color="black")
-plt.xlabel(r"$x$")
-plt.ylabel(r"$y$")
-plt.xlim((-10, 10))
-plt.ylim((-10, 10))
-fig.subplots_adjust(right=0.8)
-cbar_ax = fig.add_axes([0.85, 0.1, 0.05, 0.8])
-cbar = fig.colorbar(im, cax=cbar_ax, orientation='vertical')
-plt.savefig("images/Surrogate.png", dpi=300)
-plt.close()
-
-#############################################################
-# Cobaya Part
-=======
->>>>>>> e5e842e3
 
 # Define the model (containing the prior and the likelihood)
 from cobaya.model import get_model
